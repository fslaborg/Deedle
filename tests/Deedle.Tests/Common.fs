--- conflicted
+++ resolved
@@ -282,7 +282,6 @@
     r2 |> Seq.forall (fun (nidx, oidx) -> keys.[int nidx] = a2.[int oidx]) )
 
 [<Test>]
-<<<<<<< HEAD
 let ``Seq.alignUnordered (intersection) satisfies basic conditions`` () =
   Check.QuickThrowOnFailure(fun (a1:int[]) (a2:int[]) ->
     // Preprocess: we only want distinct values 
@@ -341,12 +340,6 @@
       if min < lastMin then failwith "RemoveMin failed"
       h <- nh
       lastMin <- min )
-=======
-let ``Seq.alignWithoutOrdering works on sample input`` () =
-  let comparer = System.Collections.Generic.Comparer<string>.Default
-  Seq.alignWithoutOrdering [ ("b", 0); ("c", 1); ("d", 2) ] [ ("b", 1); ("c", 2); ("a", 0); ] 
-  |> List.ofSeq |> set |> shouldEqual
-      (set [("b", Some 0, Some 1); ("c", Some 1, Some 2); ("d", Some 2, None); ("a", None, Some 0)])
 
 [<Test>]
 let ``Array.quickSelectInplace selects nth element when compared with sorted array`` () =
@@ -354,5 +347,4 @@
     let input = input |> Array.filter (Double.IsNaN >> not)
     for n in 0 .. input.Length - 1 do
       let nth = StatsHelpers.quickSelectInplace n (Array.map id input)
-      nth |> shouldEqual ((Array.sort input).[n]) )
->>>>>>> 719da112
+      nth |> shouldEqual ((Array.sort input).[n]) )