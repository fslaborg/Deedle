--- conflicted
+++ resolved
@@ -34,9 +34,6 @@
   which makes it possible to pass data frames and time series between R and Deedle"""
 let rpluginTags = "R RProvider"
 
-<<<<<<< HEAD
-let gitHome = "https://github.com/fslaborg"
-=======
 let deedleExcelProject = "Deedle.Excel"
 let deedleExcelSummary = "Deedle integration with Excel"
 let deedleExcelDescription = """
@@ -44,8 +41,7 @@
   which makes it possible to send Deedle Frames to Excel."""
 let deedleExcelTags = "Excel"
 
-let gitHome = "https://github.com/BlueMountainCapital"
->>>>>>> 73860106
+let gitHome = "https://github.com/fslaborg"
 let gitName = "Deedle"
 
 
